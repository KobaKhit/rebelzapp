--- conflicted
+++ resolved
@@ -1,23 +1,15 @@
-<<<<<<< HEAD
 # EduOrg - Educational Organization Management Platform
-=======
-## EduOrg Platform (FastAPI + Vite React)
->>>>>>> 081db215
 
 A comprehensive platform for managing educational organizations with modern web technologies, featuring FastAPI backend and React frontend with LLM integration.
 
 ## 🚀 Features
 
-<<<<<<< HEAD
 ### Core Functionality
 - **User Management**: Complete user lifecycle with role-based access control (RBAC)
 - **Event Management**: Modular event system supporting multiple event types
 - **Registration System**: Event registration with capacity management and waitlists
 - **Attendance Tracking**: Check-in/check-out system with reporting
 - **AI Assistant**: Context-aware LLM integration for enhanced user experience
-=======
-### Quickstart (Backend)
->>>>>>> 081db215
 
 ### Event Types
 - **Academic Classes**: Traditional courses with instructor, materials, and prerequisites
@@ -89,39 +81,9 @@
 
 ## 🔐 Default Credentials
 
-<<<<<<< HEAD
 After running the seed script:
 - **Email**: admin@example.com
 - **Password**: admin12345
-=======
-UI pages served by backend (simple):
-- Admin: `http://127.0.0.1:8000/ui/admin.html`
-- AI Chat: `http://127.0.0.1:8000/ui/chat.html`
-
-### Frontend (Vite + React + TS)
-
-1. Install Node dependencies
-```bash
-cd frontend
-npm install
-```
-
-2. Dev server
-```bash
-npm run dev
-```
-This proxies API calls to `http://localhost:8000`.
-
-3. Build
-```bash
-npm run build
-```
-The compiled app goes to `frontend/dist`. The backend will automatically serve it at `/app` if the folder exists.
-
-### Database
-- Default: SQLite file `app.db` (change `DATABASE_URL` in `.env`)
-- Production: Use Postgres (e.g., `postgresql+psycopg2://user:pass@host:5432/db`)
->>>>>>> 081db215
 
 ## 📁 Project Structure
 
@@ -179,7 +141,6 @@
 - `GET /events/types` - Available event types
 - `GET /events/types/detailed` - Detailed type info
 
-<<<<<<< HEAD
 ### Registrations
 - `POST /registrations/` - Register for event
 - `GET /registrations/my` - User's registrations
@@ -206,22 +167,6 @@
 
 # E2E tests
 cd frontend && npm run test:e2e
-=======
-### Environment
-
-Backend `.env` variables (see `app/core/config.py`):
-- `SECRET_KEY`
-- `ACCESS_TOKEN_EXPIRE_MINUTES`
-- `DATABASE_URL`
-- `ALLOWED_ORIGINS`
-- `OPENAI_API_KEY`
-- `MODEL_NAME`
-
-Frontend `.env` variables:
-- `VITE_API_BASE` (optional; defaults to same origin). Example in `frontend/.env.example`.
-
-### Project Structure
->>>>>>> 081db215
 ```
 
 ## 🚀 Production Deployment
